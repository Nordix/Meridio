/*
Copyright (c) 2021-2022 Nordix Foundation

Licensed under the Apache License, Version 2.0 (the "License");
you may not use this file except in compliance with the License.
You may obtain a copy of the License at

    http://www.apache.org/licenses/LICENSE-2.0

Unless required by applicable law or agreed to in writing, software
distributed under the License is distributed on an "AS IS" BASIS,
WITHOUT WARRANTIES OR CONDITIONS OF ANY KIND, either express or implied.
See the License for the specific language governing permissions and
limitations under the License.
*/

package main

import (
	"context"
	"errors"
	"flag"
	"fmt"
	"io"
	"net"
	"os"
	"os/signal"
	"sync"
	"syscall"
	"time"

	"github.com/go-logr/logr"
	"github.com/kelseyhightower/envconfig"
	"github.com/networkservicemesh/api/pkg/api/networkservice"
	kernelmech "github.com/networkservicemesh/api/pkg/api/networkservice/mechanisms/kernel"
	"github.com/networkservicemesh/api/pkg/api/networkservice/mechanisms/noop"
	"github.com/networkservicemesh/sdk/pkg/networkservice/common/mechanisms"
	"github.com/networkservicemesh/sdk/pkg/networkservice/common/mechanisms/kernel"
	"github.com/networkservicemesh/sdk/pkg/networkservice/common/mechanisms/recvfd"
	"github.com/networkservicemesh/sdk/pkg/networkservice/common/mechanisms/sendfd"
	"github.com/networkservicemesh/sdk/pkg/networkservice/common/null"
	nsmlog "github.com/networkservicemesh/sdk/pkg/tools/log"
	nspAPI "github.com/nordix/meridio/api/nsp/v1"
	"github.com/nordix/meridio/pkg/endpoint"
	"github.com/nordix/meridio/pkg/health"
	"github.com/nordix/meridio/pkg/health/connection"
	"github.com/nordix/meridio/pkg/health/probe"
	linuxKernel "github.com/nordix/meridio/pkg/kernel"
	"github.com/nordix/meridio/pkg/loadbalancer/flow"
	"github.com/nordix/meridio/pkg/loadbalancer/nfqlb"
	"github.com/nordix/meridio/pkg/loadbalancer/stream"
	"github.com/nordix/meridio/pkg/loadbalancer/target"
	"github.com/nordix/meridio/pkg/loadbalancer/types"
	"github.com/nordix/meridio/pkg/log"
	"github.com/nordix/meridio/pkg/metrics"
	"github.com/nordix/meridio/pkg/nat"
	"github.com/nordix/meridio/pkg/networking"
	"github.com/nordix/meridio/pkg/nsm"
	"github.com/nordix/meridio/pkg/nsm/interfacemonitor"
	nsmmetrics "github.com/nordix/meridio/pkg/nsm/metrics"
	"github.com/nordix/meridio/pkg/retry"
	"github.com/nordix/meridio/pkg/security/credentials"
	"github.com/sirupsen/logrus"
	"github.com/vishvananda/netlink"
	"go.opentelemetry.io/otel/attribute"
	"go.opentelemetry.io/otel/metric"
	"google.golang.org/grpc"
	"google.golang.org/grpc/backoff"
	"google.golang.org/grpc/keepalive"
)

func printHelp() {
	fmt.Println(`
stateless-lb --
  The stateless-lb process in https://github.com/Nordix/Meridio
  sets up load-balancing using https://github.com/Nordix/nfqueue-loadbalancer.
  This program shall be started in a Kubernetes container.`)
}

var version = "(unknown)"

func main() {
	ver := flag.Bool("version", false, "Print version and quit")
	help := flag.Bool("help", false, "Print help and quit")
	flag.Parse()
	if *ver {
		fmt.Println(version)
		os.Exit(0)
	}
	if *help {
		printHelp()
		os.Exit(0)
	}

	var config Config
	err := envconfig.Process("nsm", &config)
	if err != nil {
		panic(err)
	}
	logger := log.New("Meridio-LB", config.LogLevel)
	logger.Info("Configuration read", "config", config)

	ctx, cancel := signal.NotifyContext(
		logr.NewContext(context.Background(), logger),
		os.Interrupt,
		syscall.SIGHUP,
		syscall.SIGTERM,
		syscall.SIGQUIT,
	)
	defer cancel()
	if err := config.IsValid(); err != nil {
		log.Fatal(logger, "invalid config", "error", err)
	}

	if config.LogLevel == "TRACE" {
		nsmlog.EnableTracing(true)
		// Work-around for hard-coded logrus dependency in NSM
		logrus.SetLevel(logrus.TraceLevel)
	}
	logger.Info("NSM trace", "enabled", nsmlog.IsTracingEnabled())
	// See https://github.com/networkservicemesh/sdk/issues/1272
	nsmlogger := log.NSMLogger(logger)
	nsmlog.SetGlobalLogger(nsmlogger)
	ctx = nsmlog.WithLog(ctx, nsmlogger)

	netUtils := &linuxKernel.KernelUtils{}

	// create and start health server
	ctx = health.CreateChecker(ctx)
	if err := health.RegisterReadinesSubservices(ctx, health.LBReadinessServices...); err != nil {
		logger.Error(err, "RegisterReadinesSubservices")
	}

	logger.Info("Dial NSP", "NSPService", config.NSPService)
	grpcBackoffCfg := backoff.DefaultConfig
	if grpcBackoffCfg.MaxDelay != config.GRPCMaxBackoff {
		grpcBackoffCfg.MaxDelay = config.GRPCMaxBackoff
	}
	conn, err := grpc.DialContext(ctx,
		config.NSPService,
		grpc.WithTransportCredentials(
			credentials.GetClient(context.Background()),
		),
		grpc.WithDefaultCallOptions(
			grpc.WaitForReady(true),
		),
		grpc.WithConnectParams(grpc.ConnectParams{
			Backoff: grpcBackoffCfg,
		}),
		grpc.WithKeepaliveParams(keepalive.ClientParameters{
			Time: config.GRPCKeepaliveTime,
		}),
	)
	if err != nil {
		log.Fatal(logger, "Dial NSP", "error", err)
	}
	defer conn.Close()

	// monitor status of NSP connection and adjust probe status accordingly
	if err := connection.Monitor(ctx, health.NSPCliSvc, conn); err != nil {
		logger.Error(err, "NSP connection state monitor")
	}

	stream.SetInterfaceNamePrefix(config.ServiceName) // deduce the NSM interfacename prefix for the netfilter defrag rules
	targetRegistryClient := nspAPI.NewTargetRegistryClient(conn)
	configurationManagerClient := nspAPI.NewConfigurationManagerClient(conn)
	conduit := &nspAPI.Conduit{
		Name: config.ConduitName,
		Trench: &nspAPI.Trench{
			Name: config.TrenchName,
		},
	}

	hostname, err := os.Hostname()
	if err != nil {
		log.Fatal(logger, "Unable to get hostname", "error", err)
	}

<<<<<<< HEAD
	targetHitsMetrics, err := target.NewTargetHitsMetrics(hostname)
	if err != nil {
		log.Fatal(logger, "Unable to init lb target metrics", "error", err)
	}
=======
	interfaceMetrics := linuxKernel.NewInterfaceMetrics([]metric.ObserveOption{
		metric.WithAttributes(attribute.String("Hostname", hostname)),
		metric.WithAttributes(attribute.String("Trench", config.TrenchName)),
		metric.WithAttributes(attribute.String("Conduit", config.ConduitName)),
	})
>>>>>>> 813b8f2d

	lbFactory := nfqlb.NewLbFactory(nfqlb.WithNFQueue(config.Nfqueue))
	nfa, err := nfqlb.NewNetfilterAdaptor(nfqlb.WithNFQueue(config.Nfqueue), nfqlb.WithNFQueueFanout(config.NfqueueFanout))
	if err != nil {
		log.Fatal(logger, "NewNetfilterAdaptor", "error", err)
	}
	interfaceMonitor, err := netUtils.NewInterfaceMonitor()
	if err != nil {
		log.Fatal(logger, "NewInterfaceMonitor", "error", err)
	}
	sns := newSimpleNetworkService(
		netUtils.WithInterfaceMonitor(ctx, interfaceMonitor),
		targetRegistryClient,
		configurationManagerClient,
		conduit,
		netUtils,
		lbFactory, // to spawn nfqlb instance for each Stream created
		nfa,       // netfilter kernel configuration to steer VIP traffic to nfqlb process
		config.IdentifierOffsetStart,
		targetHitsMetrics,
	)

	interfaceMonitorEndpoint := interfacemonitor.NewServer(interfaceMonitor, sns, netUtils)

	// Note: naming the interface is left to NSM (refer to getNameFromConnection())
	// However NSM does not seem to ensure uniqueness either. Might need to revisit...
	responderEndpoint := []networkservice.NetworkServiceServer{
		recvfd.NewServer(),
		mechanisms.NewServer(map[string]networkservice.NetworkServiceServer{
			kernelmech.MECHANISM: kernel.NewServer(),
			noop.MECHANISM:       null.NewServer(),
		}),
		interfaceMonitorEndpoint,
		nsmmetrics.NewServer(interfaceMetrics),
		sendfd.NewServer(),
	}

	apiClientConfig := &nsm.Config{
		Name:             config.Name,
		ConnectTo:        config.ConnectTo,
		DialTimeout:      config.DialTimeout,
		RequestTimeout:   config.RequestTimeout,
		MaxTokenLifetime: config.MaxTokenLifetime,
	}
	nsmAPIClient := nsm.NewAPIClient(context.Background(), apiClientConfig) // background context to allow endpoint unregistration on tear down
	defer nsmAPIClient.Delete()

	endpointConfig := &endpoint.Config{
		Name:             config.Name,
		ServiceName:      config.ServiceName,
		Labels:           make(map[string]string),
		MaxTokenLifetime: config.MaxTokenLifetime,
	}
	ep, err := endpoint.NewEndpoint(
		context.Background(), // use background context to allow endpoint unregistration on tear down
		endpointConfig,
		nsmAPIClient.NetworkServiceRegistryClient,
		nsmAPIClient.NetworkServiceEndpointRegistryClient,
		responderEndpoint...,
	)
	if err != nil {
		log.Fatal(logger, "Unable to create a new NSE", "error", err)
	}
	defer func() {
		ctx, cancel := context.WithTimeout(context.Background(), time.Duration(time.Second*3))
		defer cancel()
		ep.Delete(ctx) // let endpoint unregister with NSM to inform proxies in time
	}()

	probe.CreateAndRunGRPCHealthProbe(
		ctx,
		health.NSMEndpointSvc,
		probe.WithAddress(ep.GetUrl()),
		probe.WithSpiffe(),
		probe.WithRPCTimeout(config.GRPCProbeRPCTimeout.String()),
	)

	ctx = lbFactory.Start(ctx) // start nfqlb process in background
	sns.Start()
	// monitor availibilty of frontends; if no feasible FE don't advertise NSE to proxies
	fns := NewFrontendNetworkService(ctx, targetRegistryClient, ep, NewServiceControlDispatcher(sns))
	go fns.Start()

	if config.MetricsEnabled {
		func() {
			_, err = metrics.Init(ctx)
			if err != nil {
				logger.Error(err, "Unable to init metrics collector")
				cancel()
				return
			}

			err = flow.CollectMetrics(
				flow.WithHostname(hostname),
				flow.WithTrenchName(config.TrenchName),
				flow.WithConduitName(config.ConduitName),
			)
			if err != nil {
				logger.Error(err, "Unable to start flow metrics collector")
				cancel()
				return
			}

<<<<<<< HEAD
			err = targetHitsMetrics.Collect()
			if err != nil {
				logger.Error(err, "Unable to start target hits metrics collector")
=======
			err = interfaceMetrics.Collect()
			if err != nil {
				logger.Error(err, "Unable to start interface metrics collector")
>>>>>>> 813b8f2d
				cancel()
				return
			}

			metricsServer := metrics.Server{
				IP:   "",
				Port: config.MetricsPort,
			}
			go func() {
				err := metricsServer.Start(ctx)
				if err != nil {
					logger.Error(err, "Unable to start metrics server")
					cancel()
				}
			}()
		}()
	}

	<-ctx.Done()
}

// SimpleNetworkService -
type SimpleNetworkService struct {
	*nspAPI.Conduit
	targetRegistryClient        nspAPI.TargetRegistryClient
	ConfigurationManagerClient  nspAPI.ConfigurationManagerClient
	IdentifierOffsetGenerator   *IdentifierOffsetGenerator
	interfaces                  sync.Map
	ctx                         context.Context
	logger                      logr.Logger
	streams                     map[string]types.Stream
	netUtils                    networking.Utils
	nfqueueIndex                int
	serviceCtrCh                chan bool
	simpleNetworkServiceBlocked bool
	mu                          sync.Mutex
	cancelStreamWatcher         context.CancelFunc
	streamWatcherRunning        bool
	lbFactory                   types.NFQueueLoadBalancerFactory
	nfa                         types.NFAdaptor
	natHandler                  *nat.NatHandler
	targetHitsMetrics           *target.HitsMetrics
}

/* // Request checks if allowed to serve the request
// A non-nil error is returned if serving the request was rejected, or if a next element in the chain returns a non-nil error
// It implements NetworkServiceServer for SimpleNetworkService
//
// TODO: Is this feature even needed? Currently, SimpleNetworkServiceClient will keep trying to establish an NSM connection
// forever, during which it also blocks NSE event processing. So it won't notice if the NSE has disappeared in the meantime.
// Although this is a valid problem, irrespective of the fact whether SimpleNetworkService blocks Requests or not...
// Moreover generally NSM is really pushing to establish a connection on Requests, thus letting the Request through, could lead
// to a better outcome...
func (sns *SimpleNetworkService) Request(ctx context.Context, request *networkservice.NetworkServiceRequest) (*networkservice.Connection, error) {
	if sns.serviceBlocked() {
		return nil, errors.New("SimpleNetworkService blocked")
	}
	logrus.Infof("SimpleNetworkService: Request")
	return next.Server(ctx).Request(ctx, request)
}
// Close it does nothing except calling the next Close in the chain
// A non-nil error if a next element in the chain returns a non-nil error
// It implements NetworkServiceServer for SimpleNetworkService
func (sns *SimpleNetworkService) Close(ctx context.Context, conn *networkservice.Connection) (*empty.Empty, error) {
	logrus.Infof("SimpleNetworkService: Close")
	return next.Server(ctx).Close(ctx, conn)
} */

// NewSimpleNetworkService -
func newSimpleNetworkService(
	ctx context.Context,
	targetRegistryClient nspAPI.TargetRegistryClient,
	configurationManagerClient nspAPI.ConfigurationManagerClient,
	conduit *nspAPI.Conduit,
	netUtils networking.Utils,
	lbFactory types.NFQueueLoadBalancerFactory,
	nfa types.NFAdaptor,
	identifierOffsetStart int,
	targetHitsMetrics *target.HitsMetrics,
) *SimpleNetworkService {
	identifierOffsetGenerator := NewIdentifierOffsetGenerator(identifierOffsetStart)
	logger := log.FromContextOrGlobal(ctx).WithValues("class", "SimpleNetworkService")
	nh, err := nat.NewNatHandler()
	if err != nil {
		log.Fatal(logger, "Unable to init NAT", "error", err)
	}
	simpleNetworkService := &SimpleNetworkService{
		Conduit:                     conduit,
		targetRegistryClient:        targetRegistryClient,
		ConfigurationManagerClient:  configurationManagerClient,
		IdentifierOffsetGenerator:   identifierOffsetGenerator,
		ctx:                         ctx,
		logger:                      logger,
		netUtils:                    netUtils,
		nfqueueIndex:                1,
		streams:                     make(map[string]types.Stream),
		serviceCtrCh:                make(chan bool),
		simpleNetworkServiceBlocked: true,
		streamWatcherRunning:        false,
		lbFactory:                   lbFactory,
		nfa:                         nfa,
		natHandler:                  nh,
		targetHitsMetrics:           targetHitsMetrics,
	}
	logger.Info("Created", "object", simpleNetworkService)
	return simpleNetworkService
}

// Start -
func (sns *SimpleNetworkService) Start() {
	go sns.watchVips(sns.ctx)
	go sns.watchConduit(sns.ctx)
	go func() {
		for {
			select {
			case allowService, ok := <-sns.serviceCtrCh:
				if ok {
					sns.logger.Info("serviceCtrCh", "allowService", allowService)
					sns.mu.Lock()

					sns.simpleNetworkServiceBlocked = !allowService
					// When service is blocked it implies that NSE facing the proxies gets also removed.
					// Removal of the NSE from registry prompts the NSC side to close the related NSM
					// connections making the associated interfaces unusable. However unfortunately
					// NSM is not able to properly close a connection associated with a "disappeared" NSE
					// (so NSM interfaces remain as well).
					//
					// Thus in SimpleNetworkService we must prohibit processing of new Targets and
					// creation of new NSE interfaces connecting proxies while NSE removal takes effect
					// on NSC side.
					// Moreover the known Targets and thus the associated routing must be force removed.
					// That's because once the "block" is lifted, the NSE serving proxies should be advertised
					// again, resulting in new NSM Service Requests and thus interfaces for which the Target
					// routes must be readjusted.
					// Interference of old NSM interfaces must be avoided, thus their link state is changed
					// to down. (Hopefully once NSM finally decides to remove an old interface (e.g. due
					// to some timeout or whatever) this state change won't screw up things...)
					if sns.simpleNetworkServiceBlocked {
						sns.evictStreams()
						sns.disableInterfaces()
						if sns.cancelStreamWatcher != nil {
							sns.cancelStreamWatcher()
							sns.streamWatcherRunning = false
						}
					} else {
						// restart watching the streams
						sns.startStreamWatcher()
					}
					sns.mu.Unlock()
				}
			case <-sns.ctx.Done():
				return
			}
		}
	}()
}

func (sns *SimpleNetworkService) startStreamWatcher() {
	if sns.streamWatcherRunning {
		return
	}
	sns.streamWatcherRunning = true
	var ctx context.Context
	ctx, sns.cancelStreamWatcher = context.WithCancel(sns.ctx)
	go func() {
		err := retry.Do(func() error {
			return sns.watchStreams(ctx)
		}, retry.WithContext(ctx),
			retry.WithDelay(500*time.Millisecond),
			retry.WithErrorIngnored())
		if err != nil {
			sns.logger.Error(err, "watchStreams")
		}
	}()
}

// InterfaceCreated -
func (sns *SimpleNetworkService) InterfaceCreated(intf networking.Iface) {
	_ = intf.GetName() // fills the Name field if needed
	sns.logger.Info("InterfaceCreated", "interface", intf)
	if sns.serviceBlocked() {
		// if service blocked, do not process new interface events (which
		// might appear until the block takes effect on NSC side)
		// instead disable them not to interfere after the block is lifted
		sns.disableInterface(intf)
		return
	}
	// https://github.com/Nordix/Meridio/issues/392
	// The LB may get double interfaces to the same proxy. The new one works,
	// the older must be disabled
	sns.interfaces.Range(func(key, value any) bool {
		if key == intf.GetIndex() {
			return true // Possibe? (better safe than sorry)
		}
		oldif := value.(networking.Iface)
		if sameSubnet(intf, oldif) {
			sns.logger.Info("Interface replaced", "old", oldif, "new", intf)
			sns.disableInterface(oldif)
			// remove replaced interface from the list in order to avoid further
			// unnecessary and confusing replace printouts and disable attempts
			// in case the old interface lingers on
			sns.interfaces.Delete(oldif.GetIndex())
		}
		return true
	})
	sns.interfaces.Store(intf.GetIndex(), intf)
}

// sameSubnet Returns true if interfaces uses the same subnet.
func sameSubnet(if1, if2 networking.Iface) bool {
	cidrs1 := if1.GetLocalPrefixes()
	if len(cidrs1) < 1 {
		return false // Possibe? (better safe than sorry)
	}
	// It is enough to check either ipv4 or ipv6.
	_, net1, err := net.ParseCIDR(cidrs1[0])
	if err != nil {
		return false // Shouldn't happen
	}
	for _, cidr2 := range if2.GetLocalPrefixes() {
		_, net2, err := net.ParseCIDR(cidr2)
		if err != nil {
			return false // Shouldn't happen
		}
		if net1.IP.Equal(net2.IP) {
			return true
		}
	}
	return false
}

// InterfaceDeleted -
func (sns *SimpleNetworkService) InterfaceDeleted(intf networking.Iface) {
	sns.logger.Info("InterfaceDeleted", "interface", intf)
	sns.interfaces.Delete(intf.GetIndex())
}

func (sns *SimpleNetworkService) watchStreams(ctx context.Context) error {
	streamsToWatch := &nspAPI.Stream{
		Conduit: sns.Conduit,
	}
	watchStream, err := sns.ConfigurationManagerClient.WatchStream(ctx, streamsToWatch)
	if err != nil {
		return err
	}
	for {
		streamResponse, err := watchStream.Recv()
		if err == io.EOF {
			break
		}
		if err != nil {
			return err
		}
		err = sns.updateStreams(streamResponse.Streams)
		if err != nil {
			sns.logger.Error(err, "updateStreams")
		}
	}
	return nil
}

func (sns *SimpleNetworkService) updateStreams(streams []*nspAPI.Stream) error {
	remainingStreams := make(map[string]struct{})
	for streamName := range sns.streams {
		remainingStreams[streamName] = struct{}{}
	}
	var errFinal error
	for _, s := range streams {
		// check if stream belongs to this conduit and trench
		if !sns.Conduit.Equals(s.GetConduit()) {
			continue
		}
		_, exists := sns.streams[s.GetName()]
		if !exists { // todo: create a stream
			err := sns.addStream(s)
			if err != nil {
				errFinal = fmt.Errorf("%w; %v", errFinal, err) // todo
			}
		} else { // todo: check if need an update
			delete(remainingStreams, s.GetName())
		}
	}
	// remove remaining ones
	for streamName := range remainingStreams {
		err := sns.deleteStream(streamName)
		if err != nil {
			errFinal = fmt.Errorf("%w; %v", errFinal, err) // todo
		}
	}
	// adjust stream service serving status (needs at least 1 stream)
	health.SetServingStatus(sns.ctx, health.StreamSvc, len(sns.streams) > 0)
	return errFinal
}

func (sns *SimpleNetworkService) addStream(strm *nspAPI.Stream) error {
	// verify if stream belongs to this conduit and trench
	_, exists := sns.streams[strm.GetName()]
	if exists {
		return errors.New("this stream already exists")
	}
	identifierOffset, err := sns.IdentifierOffsetGenerator.Generate(strm)
	if exists {
		return err
	}
	s, err := stream.New(
		strm,
		sns.targetRegistryClient,
		sns.ConfigurationManagerClient,
		sns.nfqueueIndex,
		sns.netUtils,
		sns.lbFactory,
		identifierOffset,
		sns.targetHitsMetrics,
	)
	if err != nil {
		return err
	}
	go func() {
		err := s.Start(sns.ctx)
		if err != nil {
			sns.logger.Error(err, "stream start")
		}
	}()
	sns.nfqueueIndex = sns.nfqueueIndex + 1
	sns.streams[strm.GetName()] = s
	return nil
}

func (sns *SimpleNetworkService) deleteStream(streamName string) error {
	// verify if stream belongs to this conduit and trench
	stream, exists := sns.streams[streamName]
	if !exists {
		return nil
	}
	sns.IdentifierOffsetGenerator.Release(streamName)
	err := stream.Delete()
	delete(sns.streams, streamName)
	return err
}

func (sns *SimpleNetworkService) serviceBlocked() bool {
	sns.mu.Lock()
	defer sns.mu.Unlock()
	return sns.simpleNetworkServiceBlocked
}

func (sns *SimpleNetworkService) GetServiceControlChannel() interface{} {
	return (chan<- bool)(sns.serviceCtrCh)
}

func (sns *SimpleNetworkService) evictStreams() {
	sns.logger.Info("Evict Streams")
	for _, stream := range sns.streams {
		err := stream.Delete()
		if err != nil {
			sns.logger.Error(err, "stream delete")
		}
	}
	sns.streams = make(map[string]types.Stream)
}

// disableInterfaces -
// Set interfaces down, so that they won't interface with future "Add Target"
// operation. Meaning old interfaces not yet removed by NSM must not get associated
// with routes inserted for Targets after the block is lifted.
func (sns *SimpleNetworkService) disableInterfaces() {
	sns.logger.Info("Disable Interfaces")
	sns.interfaces.Range(func(key interface{}, value interface{}) bool {
		sns.disableInterface(value.(networking.Iface))
		sns.interfaces.Delete(key)
		return true
	})
}

// disableInterface -
// Set interface state down
func (sns *SimpleNetworkService) disableInterface(intf networking.Iface) {
	sns.logger.V(1).Info("Disable", "interface", intf)
	la := netlink.NewLinkAttrs()
	la.Index = intf.GetIndex()
	err := netlink.LinkSetDown(&netlink.Dummy{LinkAttrs: la})
	if err != nil {
		sns.logger.Error(err, "LinkSetDown", "interface", intf)
	}
}

// watchVips -
// Monitors VIP changes in Trench via NSP
func (sns *SimpleNetworkService) watchVips(ctx context.Context) {
	sns.logger.Info("Watch VIPs")
	err := retry.Do(func() error {
		vipsToWatch := &nspAPI.Vip{
			Trench: sns.Conduit.GetTrench(),
		}
		watchVip, err := sns.ConfigurationManagerClient.WatchVip(ctx, vipsToWatch)
		if err != nil {
			return err
		}
		for {
			vipResponse, err := watchVip.Recv()
			if err == io.EOF {
				break
			}
			if err != nil {
				return err
			}
			err = sns.updateVips(vipResponse.GetVips())
			if err != nil {
				sns.logger.Error(err, "updateVips")
			}
		}
		return nil
	}, retry.WithContext(ctx),
		retry.WithDelay(500*time.Millisecond),
		retry.WithErrorIngnored())
	if err != nil {
		sns.logger.Error(err, "watchVIPs") // todo
	}
}

// watchVips -
func (sns *SimpleNetworkService) watchConduit(ctx context.Context) {
	logger := sns.logger.WithValues("func", "watchConduit")
	logger.Info("Called")
	err := retry.Do(func() error {
		conduitToWatch := sns.Conduit
		watchConduit, err := sns.ConfigurationManagerClient.WatchConduit(ctx, conduitToWatch)
		if err != nil {
			return err
		}
		for {
			conduitResponse, err := watchConduit.Recv()
			if err == io.EOF {
				break
			}
			if err != nil {
				return err
			}
			if len(conduitResponse.GetConduits()) != 1 {
				continue
			}
			conduit := conduitResponse.GetConduits()[0]
			err = sns.natHandler.SetNats(conduit.GetDestinationPortNats())
			if err != nil {
				logger.Error(err, "SetNats")
			}
		}
		return nil
	}, retry.WithContext(ctx),
		retry.WithDelay(500*time.Millisecond),
		retry.WithErrorIngnored())
	if err != nil {
		sns.logger.Error(err, "retry")
	}
}

// updateVips -
// Sends list of VIPs to Netfilter Adaptor to adjust kerner based rules
func (sns *SimpleNetworkService) updateVips(vips []*nspAPI.Vip) error {
	sns.logger.V(1).Info("updateVips", "vips", vips)
	return sns.nfa.SetDestinationIPs(vips)
}<|MERGE_RESOLUTION|>--- conflicted
+++ resolved
@@ -176,18 +176,16 @@
 		log.Fatal(logger, "Unable to get hostname", "error", err)
 	}
 
-<<<<<<< HEAD
 	targetHitsMetrics, err := target.NewTargetHitsMetrics(hostname)
 	if err != nil {
 		log.Fatal(logger, "Unable to init lb target metrics", "error", err)
 	}
-=======
+
 	interfaceMetrics := linuxKernel.NewInterfaceMetrics([]metric.ObserveOption{
 		metric.WithAttributes(attribute.String("Hostname", hostname)),
 		metric.WithAttributes(attribute.String("Trench", config.TrenchName)),
 		metric.WithAttributes(attribute.String("Conduit", config.ConduitName)),
 	})
->>>>>>> 813b8f2d
 
 	lbFactory := nfqlb.NewLbFactory(nfqlb.WithNFQueue(config.Nfqueue))
 	nfa, err := nfqlb.NewNetfilterAdaptor(nfqlb.WithNFQueue(config.Nfqueue), nfqlb.WithNFQueueFanout(config.NfqueueFanout))
@@ -291,15 +289,16 @@
 				return
 			}
 
-<<<<<<< HEAD
 			err = targetHitsMetrics.Collect()
 			if err != nil {
 				logger.Error(err, "Unable to start target hits metrics collector")
-=======
+				cancel()
+				return
+			}
+
 			err = interfaceMetrics.Collect()
 			if err != nil {
 				logger.Error(err, "Unable to start interface metrics collector")
->>>>>>> 813b8f2d
 				cancel()
 				return
 			}
